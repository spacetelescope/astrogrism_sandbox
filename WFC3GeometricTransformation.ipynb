--- conflicted
+++ resolved
@@ -189,11 +189,6 @@
   },
   {
    "cell_type": "code",
-<<<<<<< HEAD
-   "execution_count": null,
-   "metadata": {},
-   "outputs": [],
-=======
    "execution_count": 2,
    "metadata": {
     "collapsed": false
@@ -207,7 +202,6 @@
      ]
     }
    ],
->>>>>>> 2d038095
    "source": [
     "cd HST"
    ]
@@ -242,15 +236,10 @@
   },
   {
    "cell_type": "code",
-<<<<<<< HEAD
-   "execution_count": null,
-   "metadata": {},
-=======
    "execution_count": 4,
    "metadata": {
     "collapsed": true
    },
->>>>>>> 2d038095
    "outputs": [],
    "source": [
     "reference_files = dict()"
@@ -266,11 +255,6 @@
   },
   {
    "cell_type": "code",
-<<<<<<< HEAD
-   "execution_count": null,
-   "metadata": {},
-   "outputs": [],
-=======
    "execution_count": 5,
    "metadata": {
     "collapsed": false,
@@ -636,7 +620,6 @@
      ]
     }
    ],
->>>>>>> 2d038095
    "source": [
     "# This seems to create a placeholder distortion ASDF file but does this cntain the correct distortion information for the\n",
     "# WFC3 IR detector?\n",
@@ -682,11 +665,6 @@
   },
   {
    "cell_type": "code",
-<<<<<<< HEAD
-   "execution_count": null,
-   "metadata": {},
-   "outputs": [],
-=======
    "execution_count": 6,
    "metadata": {
     "collapsed": true
@@ -918,7 +896,6 @@
      ]
     }
    ],
->>>>>>> 2d038095
    "source": [
     "# Generate Wavelengthrange Reference File\n",
     "# This is a standard file, should not be generated every time, it is already hard-coded in the script?\n",
@@ -955,12 +932,6 @@
   },
   {
    "cell_type": "code",
-<<<<<<< HEAD
-   "execution_count": null,
-   "metadata": {},
-   "outputs": [],
-   "source": [
-=======
    "execution_count": 8,
    "metadata": {
     "collapsed": false
@@ -979,16 +950,11 @@
     "# just downloads a grism FLT\n",
     "# the only reason to get this is to define a grism?\n",
     "\n",
->>>>>>> 2d038095
     "ib6o23rsq_flt_url = 'https://github.com/npirzkal/aXe_WFC3_Cookbook/raw/main/cookbook_data/G141/ib6o23rsq_flt.fits'\n",
     "#ib6o23rsq_flt_2_SPC_url = 'https://stsci.box.com/shared/static/2ks8o8q57kw0htlvsqzwbuw8no0qv9vs.fits'\n",
     "#ib6o23rsq_flt_2_opt_SPC_url= 'https://stsci.box.com/shared/static/tr7f7iip75670um01y1qco520dygk5tm.fits'\n",
     "\n",
-<<<<<<< HEAD
     "tempdir = pathlib.Path(tempfile.gettempdir())\n",
-=======
-    "tempdir = pathlib.Path('/Users/imomcheva/WORK/astrogrism/')\n",
->>>>>>> 2d038095
     "ib6o23rsq_flt_path = tempdir / \"ib6o23rsq_flt.fits\"\n",
     "#ib6o23rsq_flt_2_SPC_path = tempdir / \"ib6o23rsq_flt_2_SPC.fits\"\n",
     "#ib6o23rsq_flt_2_opt_SPC_path = tempdir / \"ib6o23rsq_flt_2_opt_SPC.fits\"\n",
@@ -1014,11 +980,6 @@
   },
   {
    "cell_type": "code",
-<<<<<<< HEAD
-   "execution_count": null,
-   "metadata": {},
-   "outputs": [],
-=======
    "execution_count": 9,
    "metadata": {
     "collapsed": false,
@@ -1033,7 +994,6 @@
      ]
     }
    ],
->>>>>>> 2d038095
    "source": [
     "grism_image_hdulist = fits.open(ib6o23rsq_flt_path)\n",
     "filter = grism_image_hdulist['PRIMARY'].header['FILTER']\n",
@@ -1049,11 +1009,6 @@
   },
   {
    "cell_type": "code",
-<<<<<<< HEAD
-   "execution_count": null,
-   "metadata": {},
-   "outputs": [],
-=======
    "execution_count": 10,
    "metadata": {
     "collapsed": false
@@ -1068,7 +1023,6 @@
      ]
     }
    ],
->>>>>>> 2d038095
    "source": [
     "# now downloading the configuration files? from Nor's repo, not from CRDS? why does the user need to do this?\n",
     "\n",
@@ -1094,11 +1048,6 @@
   },
   {
    "cell_type": "code",
-<<<<<<< HEAD
-   "execution_count": null,
-   "metadata": {},
-   "outputs": [],
-=======
    "execution_count": 11,
    "metadata": {
     "collapsed": false,
@@ -1430,7 +1379,6 @@
      ]
     }
    ],
->>>>>>> 2d038095
    "source": [
     "# So this uses jwreftools functionality to create spectral reference files that are in the same format\n",
     "# as the JWST ones?\n",
@@ -1455,15 +1403,10 @@
   },
   {
    "cell_type": "code",
-<<<<<<< HEAD
-   "execution_count": null,
-   "metadata": {},
-=======
    "execution_count": 23,
    "metadata": {
     "collapsed": true
    },
->>>>>>> 2d038095
    "outputs": [],
    "source": [
     "specwcs = asdf.open(reference_files['specwcs']).tree\n",
@@ -1488,15 +1431,10 @@
   },
   {
    "cell_type": "code",
-<<<<<<< HEAD
-   "execution_count": null,
-   "metadata": {},
-=======
    "execution_count": 45,
    "metadata": {
     "collapsed": true
    },
->>>>>>> 2d038095
    "outputs": [],
    "source": [
     "from gwcs import coordinate_frames as cf\n",
@@ -1534,15 +1472,6 @@
   },
   {
    "cell_type": "code",
-<<<<<<< HEAD
-   "execution_count": null,
-   "metadata": {},
-   "outputs": [],
-   "source": [
-    "from jwst import datamodels\n",
-    "\n",
-    "# open the dispersed exposure"
-=======
    "execution_count": 52,
    "metadata": {
     "collapsed": false,
@@ -2129,25 +2058,17 @@
     "\n",
     "# open the dispersed exposure\n",
     "input_model = datamodels.open(str(ib6o23rsq_flt_path))"
->>>>>>> 2d038095
-   ]
-  },
-  {
-   "cell_type": "code",
-<<<<<<< HEAD
-   "execution_count": null,
-   "metadata": {},
+   ]
+  },
+  {
+   "cell_type": "code",
+   "execution_count": 15,
+   "metadata": {
+    "collapsed": true
+   },
    "outputs": [],
    "source": [
-=======
-   "execution_count": 15,
-   "metadata": {
-    "collapsed": true
-   },
-   "outputs": [],
-   "source": [
     "# Make a data model instance faking a direct image from the grism image above\n",
->>>>>>> 2d038095
     "# Construct JWST input model from grism_image\n",
     "from jwst import datamodels\n",
     "\n",
@@ -2158,48 +2079,30 @@
   },
   {
    "cell_type": "code",
-<<<<<<< HEAD
-   "execution_count": null,
-   "metadata": {},
+   "execution_count": 54,
+   "metadata": {
+    "collapsed": true
+   },
    "outputs": [],
    "source": [
-=======
-   "execution_count": 54,
-   "metadata": {
-    "collapsed": true
-   },
-   "outputs": [],
-   "source": [
     "# HST does this differently than JWST so match the header keywords to the metadata\n",
->>>>>>> 2d038095
     "# Inject v2ref and v3ref values into the input model\n",
     "input_model.meta.wcsinfo.v2_ref = grism_image_hdulist['SCI'].header['IDCV2REF']#distortion.tree['meta']['v2ref']\n",
     "input_model.meta.wcsinfo.v3_ref = grism_image_hdulist['SCI'].header['IDCV3REF']#distortion.tree['meta']['v3ref']\n",
     "input_model.meta.wcsinfo.roll_ref = grism_image_hdulist['SCI'].header['IDCTHETA']\n",
     "input_model.meta.wcsinfo.ra_ref = grism_image_hdulist['SCI'].header['CRVAL1']\n",
-<<<<<<< HEAD
-    "input_model.meta.wcsinfo.ded_ref = grism_image_hdulist['SCI'].header['CRVAL2']"
-=======
     "input_model.meta.wcsinfo.dec_ref = grism_image_hdulist['SCI'].header['CRVAL2']"
->>>>>>> 2d038095
-   ]
-  },
-  {
-   "cell_type": "code",
-<<<<<<< HEAD
-   "execution_count": null,
-   "metadata": {},
+   ]
+  },
+  {
+   "cell_type": "code",
+   "execution_count": 55,
+   "metadata": {
+    "collapsed": true
+   },
    "outputs": [],
    "source": [
-=======
-   "execution_count": 55,
-   "metadata": {
-    "collapsed": true
-   },
-   "outputs": [],
-   "source": [
     "# ok, is this correct?\n",
->>>>>>> 2d038095
     "# Construct Image Pipeline and add it to our Grism Pipeline\n",
     "from jwst.assign_wcs import nircam\n",
     "from astropy.modeling.models import Identity\n",
@@ -2227,25 +2130,15 @@
   },
   {
    "cell_type": "code",
-<<<<<<< HEAD
-   "execution_count": null,
-   "metadata": {},
-=======
    "execution_count": 58,
    "metadata": {
     "collapsed": true
    },
->>>>>>> 2d038095
    "outputs": [],
    "source": [
     "from gwcs import WCS\n",
     "\n",
-<<<<<<< HEAD
-    "wcsobj = WCS(grism_pipeline)\n",
-    "wcsobj.available_frames"
-=======
     "wcsobj = WCS(grism_pipeline)"
->>>>>>> 2d038095
    ]
   },
   {
@@ -2261,12 +2154,6 @@
     "4. ~~Create the WFC3 GRISM Dispersion Models to injest the grism trace models~~\n",
     "    * ~~Arguably, the center piece of the original purpose of JDAT-12~~\n",
     "5. ~~Create the WFC3 imaging model to apply the given distortions onto~~\n",
-<<<<<<< HEAD
-    "    * ~~From my perspective, this one has the highest \"black-box, unknown score\" associated with it~~\n",
-    "    \n",
-    "We finally got this notebook to execute fully!"
-   ]
-=======
     "    * ~~From my perspective, this one has the highest \"black-box, unknown score\" associated with it~~"
    ]
   },
@@ -2935,7 +2822,6 @@
    },
    "outputs": [],
    "source": []
->>>>>>> 2d038095
   }
  ],
  "metadata": {
