--- conflicted
+++ resolved
@@ -147,7 +147,6 @@
    "cell_type": "code",
    "execution_count": null,
    "metadata": {},
-<<<<<<< HEAD
    "outputs": [],
    "source": [
     "cd HST"
@@ -157,8 +156,6 @@
    "cell_type": "code",
    "execution_count": null,
    "metadata": {},
-=======
->>>>>>> 5c8fdca1
    "outputs": [],
    "source": [
     "import pathlib\n",
@@ -203,11 +200,7 @@
    "cell_type": "code",
    "execution_count": null,
    "metadata": {
-<<<<<<< HEAD
     "scrolled": false
-=======
-    "scrolled": true
->>>>>>> 5c8fdca1
    },
    "outputs": [],
    "source": [
@@ -234,21 +227,8 @@
     "dist_ref_path = pathlib.Path(outname).resolve()\n",
     "if not dist_ref_path.exists():\n",
     "    raise FileNotFoundError(\"Can't find where the distortion reference file was saved\")\n",
-<<<<<<< HEAD
-    "reference_files['distortion'] = str(dist_ref_path)"
-   ]
-  },
-  {
-   "cell_type": "code",
-   "execution_count": null,
-   "metadata": {},
-   "outputs": [],
-   "source": [
-    "#more /Users/imomcheva/software/astrogrism_sandbox/HST/WFC3IR_distortion.asdf"
-=======
     "reference_files['distortion'] = str(dist_ref_path)\n",
     "'''"
->>>>>>> 5c8fdca1
    ]
   },
   {
@@ -280,20 +260,6 @@
    ]
   },
   {
-<<<<<<< HEAD
-   "cell_type": "code",
-   "execution_count": null,
-   "metadata": {
-    "scrolled": true
-   },
-   "outputs": [],
-   "source": [
-    "# more WFC3_G141_wavelengthrange.asdf"
-   ]
-  },
-  {
-=======
->>>>>>> 5c8fdca1
    "cell_type": "markdown",
    "metadata": {},
    "source": [
@@ -361,13 +327,9 @@
   {
    "cell_type": "code",
    "execution_count": null,
-<<<<<<< HEAD
    "metadata": {
     "scrolled": true
    },
-=======
-   "metadata": {},
->>>>>>> 5c8fdca1
    "outputs": [],
    "source": [
     "# now downloading the configuration files? from Nor's repo, not from CRDS? why does the user need to do this?\n",
@@ -919,11 +881,7 @@
    "cell_type": "code",
    "execution_count": null,
    "metadata": {
-<<<<<<< HEAD
     "scrolled": false
-=======
-    "scrolled": true
->>>>>>> 5c8fdca1
    },
    "outputs": [],
    "source": [
@@ -960,7 +918,6 @@
    "cell_type": "code",
    "execution_count": null,
    "metadata": {},
-<<<<<<< HEAD
    "outputs": [],
    "source": [
     "from astropy.utils.data import download_file\n",
@@ -978,8 +935,6 @@
    "cell_type": "code",
    "execution_count": null,
    "metadata": {},
-=======
->>>>>>> 5c8fdca1
    "outputs": [],
    "source": [
     "#from astropy.utils.data import download_file\n",
@@ -1125,7 +1080,6 @@
    ]
   },
   {
-<<<<<<< HEAD
    "cell_type": "markdown",
    "metadata": {
     "collapsed": true
@@ -1707,8 +1661,6 @@
    "source": []
   },
   {
-=======
->>>>>>> 5c8fdca1
    "cell_type": "code",
    "execution_count": null,
    "metadata": {},
